@import url("https://fonts.googleapis.com/css2?family=Inter:wght@400;500;600;700&display=swap");
html {
  box-sizing: border-box;
}

*,
*:before,
*:after {
  box-sizing: inherit;
}

* {
  margin: 0px;
  padding: 0px;
  font-family: "Inter", sans-serif;
}

.transition-fade-enter {
  opacity: 0;
}

.transition-fade-enter-active {
  opacity: 1;
  transition: opacity 300ms;
}

.transition-fade-exit {
  opacity: 1;
}

.transition-fade-exit-active {
  opacity: 0;
  transition: opacity 300ms;
}

.svg-icon svg {
  position: relative;
  height: 1.5em;
  width: 1.5em;
}

.svg-text svg {
  stroke: var(--text-faint);
}

.svg-180 svg {
  transform: rotate(180deg);
}

.form-input {
  padding: 0.375rem;
  background-color: var(--background-primary);
  border: none;
  border-radius: 4px;
  font-size: 0.875rem;
  color: var(--text-normal);
}

.form-input:focus {
  outline: none;
  box-shadow: 0 0 1px 2px var(--background-modifier-border);
}

.is-fullwidth {
  width: 100%;
}

.data-input {
  white-space: pre-wrap;
  border: none;
  padding: 0.5rem;
  color: var(--text-normal);
  font-size: 1rem;
  border-radius: 4px;
  resize: none;
  background-color: var(--background-primary);
  box-sizing: border-box;
  flex: 1 1 auto;
}
.data-input:hover {
  background-color: var(--background-modifier-box-shadow);
}

.data-input:focus {
  outline: none;
}

.shadow-5 {
  box-shadow: 0 1px 2px rgba(0, 0, 0, 0.12), 0 2px 4px rgba(0, 0, 0, 0.12),
    0 4px 6px rgba(0, 0, 0, 0.12), 0 8px 16px rgba(0, 0, 0, 0.12),
    0 16px 32px rgba(0, 0, 0, 0.12);
}

.svg-icon-sm svg {
  position: relative;
  height: 1.25em;
  width: 1.25em;
}

.svg-gray svg {
  stroke: var(--text-faint);
}

.option-input {
  width: 100%;
  font-size: 1rem;
  border: none;
  background-color: transparent;
}

.option-input:focus {
  outline: none;
}

.noselect {
  -webkit-touch-callout: none;
  -webkit-user-select: none;
  -khtml-user-select: none;
  -moz-user-select: none;
  -ms-user-select: none;
  user-select: none;
}

.overlay {
  position: fixed;
  top: 0;
  left: 0;
  height: 100vh;
  width: 100vw;
  z-index: 2;
  overflow: hidden;
}

.sort-button {
  padding: 0.25rem 0.75rem;
  width: 100%;
  background-color: transparent;
  border: 0;
  font-size: 0.875rem;
  color: var(--text-faint);
  cursor: pointer;
  text-align: left;
  display: flex;
  align-items: center;
}

.sort-button:hover {
  background-color: var(--background-modifier-box-shadow);
  color: var(--text-normal);
}

.tr:last-child .td {
  border-bottom: 0;
}

.add-row {
  color: var(--text-accent);
  padding: 0.5rem;
  display: flex;
  align-items: center;
  font-size: 0.875rem;
  cursor: pointer;
}

.add-row:hover {
  background-color: var(--background-modifier-box-shadow);
  color: var(--text-accent-hover);
}

.th {
  color: var(--text-faint);
  font-weight: 500;
  font-size: 0.875rem;
  cursor: pointer;
}

.th:hover {
  /* background-color: var(--background-secondary); */
  color: var(--text-normal);
}

.th-content {
  overflow-x: hidden;
  text-overflow: ellipsis;
  padding: 0.5rem;
  display: flex;
  align-items: center;
}

.td {
  overflow: hidden;
  color: var(--text-normal);
  background-color: var(--background-primary);
  align-items: stretch;
  justify-content: center;
  padding: 0;
  display: flex;
  flex-direction: column;
}

.td-content {
  display: block;
}

.table {
  border-spacing: 0;
  border-top: 1px solid var(--background-modifier-border);
  border-bottom: 1px solid var(--background-modifier-border);
}

.th:last-child {
  border-right: 0;
}

.td:last-child {
  border-right: 0;
}

.resizer {
  display: inline-block;
  background: transparent;
  width: 8px;
  height: 100%;
  position: absolute;
  right: 0;
  top: 0;
  transform: translateX(50%);
  z-index: 1;
  cursor: col-resize;
  touch-action: none;
}

.resizer:hover {
  background-color: #8ecae6;
}

.th,
.td {
  white-space: nowrap;
  margin: 0;
  border-bottom: 1px solid var(--background-modifier-border);
  border-right: 1px solid var(--background-modifier-border);
  position: relative;
}

.text-align-right {
  text-align: right;
}

.cell-padding {
  padding: 0.5rem;
}

.d-flex {
  display: flex;
}

.cursor-default {
  cursor: default;
}

.align-items-center {
  align-items: center;
}

.flex-wrap-wrap {
  flex-wrap: wrap;
}

.border-radius-md {
  border-radius: 5px;
}

.cursor-pointer {
  cursor: pointer;
}

.icon-margin {
  margin-right: 4px;
}

.font-weight-600 {
  font-weight: 600;
}

.font-size-75 {
  font-size: 0.75rem;
}

.flex-1 {
  flex: 1;
}

<<<<<<< HEAD
/**
*  Custom Styles
*/
.dbfolder-table-container {
  flex: 1 1 auto;
  padding: 1rem;
  max-width: 1000;
  margin-left: auto;
  margin-right: auto;
  display: flex;
}

.resizer {
  display: inline-block;
  width: 10px;
  height: 100%;
  position: absolute;
  right: 0;
  top: 0;
  transform: translateX(50%);
  z-index: 1;
  /* prevents from scrolling while dragging on touch devices */
  touch-action:none;
}

.isResizing {
  background: rgb(182, 119, 119);
=======
.dbfolder-table-container tr input {
  background: var(--background-modifier-box-shadow);
>>>>>>> 11b2b33f
}
<|MERGE_RESOLUTION|>--- conflicted
+++ resolved
@@ -1,326 +1,316 @@
-@import url("https://fonts.googleapis.com/css2?family=Inter:wght@400;500;600;700&display=swap");
-html {
-  box-sizing: border-box;
-}
-
-*,
-*:before,
-*:after {
-  box-sizing: inherit;
-}
-
-* {
-  margin: 0px;
-  padding: 0px;
-  font-family: "Inter", sans-serif;
-}
-
-.transition-fade-enter {
-  opacity: 0;
-}
-
-.transition-fade-enter-active {
-  opacity: 1;
-  transition: opacity 300ms;
-}
-
-.transition-fade-exit {
-  opacity: 1;
-}
-
-.transition-fade-exit-active {
-  opacity: 0;
-  transition: opacity 300ms;
-}
-
-.svg-icon svg {
-  position: relative;
-  height: 1.5em;
-  width: 1.5em;
-}
-
-.svg-text svg {
-  stroke: var(--text-faint);
-}
-
-.svg-180 svg {
-  transform: rotate(180deg);
-}
-
-.form-input {
-  padding: 0.375rem;
-  background-color: var(--background-primary);
-  border: none;
-  border-radius: 4px;
-  font-size: 0.875rem;
-  color: var(--text-normal);
-}
-
-.form-input:focus {
-  outline: none;
-  box-shadow: 0 0 1px 2px var(--background-modifier-border);
-}
-
-.is-fullwidth {
-  width: 100%;
-}
-
-.data-input {
-  white-space: pre-wrap;
-  border: none;
-  padding: 0.5rem;
-  color: var(--text-normal);
-  font-size: 1rem;
-  border-radius: 4px;
-  resize: none;
-  background-color: var(--background-primary);
-  box-sizing: border-box;
-  flex: 1 1 auto;
-}
-.data-input:hover {
-  background-color: var(--background-modifier-box-shadow);
-}
-
-.data-input:focus {
-  outline: none;
-}
-
-.shadow-5 {
-  box-shadow: 0 1px 2px rgba(0, 0, 0, 0.12), 0 2px 4px rgba(0, 0, 0, 0.12),
-    0 4px 6px rgba(0, 0, 0, 0.12), 0 8px 16px rgba(0, 0, 0, 0.12),
-    0 16px 32px rgba(0, 0, 0, 0.12);
-}
-
-.svg-icon-sm svg {
-  position: relative;
-  height: 1.25em;
-  width: 1.25em;
-}
-
-.svg-gray svg {
-  stroke: var(--text-faint);
-}
-
-.option-input {
-  width: 100%;
-  font-size: 1rem;
-  border: none;
-  background-color: transparent;
-}
-
-.option-input:focus {
-  outline: none;
-}
-
-.noselect {
-  -webkit-touch-callout: none;
-  -webkit-user-select: none;
-  -khtml-user-select: none;
-  -moz-user-select: none;
-  -ms-user-select: none;
-  user-select: none;
-}
-
-.overlay {
-  position: fixed;
-  top: 0;
-  left: 0;
-  height: 100vh;
-  width: 100vw;
-  z-index: 2;
-  overflow: hidden;
-}
-
-.sort-button {
-  padding: 0.25rem 0.75rem;
-  width: 100%;
-  background-color: transparent;
-  border: 0;
-  font-size: 0.875rem;
-  color: var(--text-faint);
-  cursor: pointer;
-  text-align: left;
-  display: flex;
-  align-items: center;
-}
-
-.sort-button:hover {
-  background-color: var(--background-modifier-box-shadow);
-  color: var(--text-normal);
-}
-
-.tr:last-child .td {
-  border-bottom: 0;
-}
-
-.add-row {
-  color: var(--text-accent);
-  padding: 0.5rem;
-  display: flex;
-  align-items: center;
-  font-size: 0.875rem;
-  cursor: pointer;
-}
-
-.add-row:hover {
-  background-color: var(--background-modifier-box-shadow);
-  color: var(--text-accent-hover);
-}
-
-.th {
-  color: var(--text-faint);
-  font-weight: 500;
-  font-size: 0.875rem;
-  cursor: pointer;
-}
-
-.th:hover {
-  /* background-color: var(--background-secondary); */
-  color: var(--text-normal);
-}
-
-.th-content {
-  overflow-x: hidden;
-  text-overflow: ellipsis;
-  padding: 0.5rem;
-  display: flex;
-  align-items: center;
-}
-
-.td {
-  overflow: hidden;
-  color: var(--text-normal);
-  background-color: var(--background-primary);
-  align-items: stretch;
-  justify-content: center;
-  padding: 0;
-  display: flex;
-  flex-direction: column;
-}
-
-.td-content {
-  display: block;
-}
-
-.table {
-  border-spacing: 0;
-  border-top: 1px solid var(--background-modifier-border);
-  border-bottom: 1px solid var(--background-modifier-border);
-}
-
-.th:last-child {
-  border-right: 0;
-}
-
-.td:last-child {
-  border-right: 0;
-}
-
-.resizer {
-  display: inline-block;
-  background: transparent;
-  width: 8px;
-  height: 100%;
-  position: absolute;
-  right: 0;
-  top: 0;
-  transform: translateX(50%);
-  z-index: 1;
-  cursor: col-resize;
-  touch-action: none;
-}
-
-.resizer:hover {
-  background-color: #8ecae6;
-}
-
-.th,
-.td {
-  white-space: nowrap;
-  margin: 0;
-  border-bottom: 1px solid var(--background-modifier-border);
-  border-right: 1px solid var(--background-modifier-border);
-  position: relative;
-}
-
-.text-align-right {
-  text-align: right;
-}
-
-.cell-padding {
-  padding: 0.5rem;
-}
-
-.d-flex {
-  display: flex;
-}
-
-.cursor-default {
-  cursor: default;
-}
-
-.align-items-center {
-  align-items: center;
-}
-
-.flex-wrap-wrap {
-  flex-wrap: wrap;
-}
-
-.border-radius-md {
-  border-radius: 5px;
-}
-
-.cursor-pointer {
-  cursor: pointer;
-}
-
-.icon-margin {
-  margin-right: 4px;
-}
-
-.font-weight-600 {
-  font-weight: 600;
-}
-
-.font-size-75 {
-  font-size: 0.75rem;
-}
-
-.flex-1 {
-  flex: 1;
-}
-
-<<<<<<< HEAD
-/**
-*  Custom Styles
-*/
-.dbfolder-table-container {
-  flex: 1 1 auto;
-  padding: 1rem;
-  max-width: 1000;
-  margin-left: auto;
-  margin-right: auto;
-  display: flex;
-}
-
-.resizer {
-  display: inline-block;
-  width: 10px;
-  height: 100%;
-  position: absolute;
-  right: 0;
-  top: 0;
-  transform: translateX(50%);
-  z-index: 1;
-  /* prevents from scrolling while dragging on touch devices */
-  touch-action:none;
-}
-
-.isResizing {
-  background: rgb(182, 119, 119);
-=======
-.dbfolder-table-container tr input {
-  background: var(--background-modifier-box-shadow);
->>>>>>> 11b2b33f
-}
+@import url("https://fonts.googleapis.com/css2?family=Inter:wght@400;500;600;700&display=swap");
+html {
+  box-sizing: border-box;
+}
+
+*,
+*:before,
+*:after {
+  box-sizing: inherit;
+}
+
+* {
+  margin: 0px;
+  padding: 0px;
+  font-family: "Inter", sans-serif;
+}
+
+.transition-fade-enter {
+  opacity: 0;
+}
+
+.transition-fade-enter-active {
+  opacity: 1;
+  transition: opacity 300ms;
+}
+
+.transition-fade-exit {
+  opacity: 1;
+}
+
+.transition-fade-exit-active {
+  opacity: 0;
+  transition: opacity 300ms;
+}
+
+.svg-icon svg {
+  position: relative;
+  height: 1.5em;
+  width: 1.5em;
+}
+
+.svg-text svg {
+  stroke: var(--text-faint);
+}
+
+.svg-180 svg {
+  transform: rotate(180deg);
+}
+
+.form-input {
+  padding: 0.375rem;
+  background-color: var(--background-primary);
+  border: none;
+  border-radius: 4px;
+  font-size: 0.875rem;
+  color: var(--text-normal);
+}
+
+.form-input:focus {
+  outline: none;
+  box-shadow: 0 0 1px 2px var(--background-modifier-border);
+}
+
+.is-fullwidth {
+  width: 100%;
+}
+
+.data-input {
+  white-space: pre-wrap;
+  border: none;
+  padding: 0.5rem;
+  color: var(--text-normal);
+  font-size: 1rem;
+  border-radius: 4px;
+  resize: none;
+  background-color: var(--background-primary);
+  box-sizing: border-box;
+  flex: 1 1 auto;
+}
+.data-input:hover {
+  background-color: var(--background-modifier-box-shadow);
+}
+
+.data-input:focus {
+  outline: none;
+}
+
+.shadow-5 {
+  box-shadow: 0 1px 2px rgba(0, 0, 0, 0.12), 0 2px 4px rgba(0, 0, 0, 0.12),
+    0 4px 6px rgba(0, 0, 0, 0.12), 0 8px 16px rgba(0, 0, 0, 0.12),
+    0 16px 32px rgba(0, 0, 0, 0.12);
+}
+
+.svg-icon-sm svg {
+  position: relative;
+  height: 1.25em;
+  width: 1.25em;
+}
+
+.svg-gray svg {
+  stroke: var(--text-faint);
+}
+
+.option-input {
+  width: 100%;
+  font-size: 1rem;
+  border: none;
+  background-color: transparent;
+}
+
+.option-input:focus {
+  outline: none;
+}
+
+.noselect {
+  -webkit-touch-callout: none;
+  -webkit-user-select: none;
+  -khtml-user-select: none;
+  -moz-user-select: none;
+  -ms-user-select: none;
+  user-select: none;
+}
+
+.overlay {
+  position: fixed;
+  top: 0;
+  left: 0;
+  height: 100vh;
+  width: 100vw;
+  z-index: 2;
+  overflow: hidden;
+}
+
+.sort-button {
+  padding: 0.25rem 0.75rem;
+  width: 100%;
+  background-color: transparent;
+  border: 0;
+  font-size: 0.875rem;
+  color: var(--text-faint);
+  cursor: pointer;
+  text-align: left;
+  display: flex;
+  align-items: center;
+}
+
+.sort-button:hover {
+  background-color: var(--background-modifier-box-shadow);
+  color: var(--text-normal);
+}
+
+.tr:last-child .td {
+  border-bottom: 0;
+}
+
+.add-row {
+  color: var(--text-accent);
+  padding: 0.5rem;
+  display: flex;
+  align-items: center;
+  font-size: 0.875rem;
+  cursor: pointer;
+}
+
+.add-row:hover {
+  background-color: var(--background-modifier-box-shadow);
+  color: var(--text-accent-hover);
+}
+
+.th {
+  color: var(--text-faint);
+  font-weight: 500;
+  font-size: 0.875rem;
+  cursor: pointer;
+}
+
+.th:hover {
+  /* background-color: var(--background-secondary); */
+  color: var(--text-normal);
+}
+
+.th-content {
+  overflow-x: hidden;
+  text-overflow: ellipsis;
+  padding: 0.5rem;
+  display: flex;
+  align-items: center;
+}
+
+.td {
+  overflow: hidden;
+  color: var(--text-normal);
+  background-color: var(--background-primary);
+  align-items: stretch;
+  justify-content: center;
+  padding: 0;
+  display: flex;
+  flex-direction: column;
+}
+
+.td-content {
+  display: block;
+}
+
+.table {
+  border-spacing: 0;
+  border-top: 1px solid var(--background-modifier-border);
+  border-bottom: 1px solid var(--background-modifier-border);
+}
+
+.th:last-child {
+  border-right: 0;
+}
+
+.td:last-child {
+  border-right: 0;
+}
+
+.resizer {
+  display: inline-block;
+  background: transparent;
+  width: 8px;
+  height: 100%;
+  position: absolute;
+  right: 0;
+  top: 0;
+  transform: translateX(50%);
+  z-index: 1;
+  cursor: col-resize;
+  touch-action: none;
+}
+
+.resizer:hover {
+  background-color: #8ecae6;
+}
+
+.th,
+.td {
+  white-space: nowrap;
+  margin: 0;
+  border-bottom: 1px solid var(--background-modifier-border);
+  border-right: 1px solid var(--background-modifier-border);
+  position: relative;
+}
+
+.text-align-right {
+  text-align: right;
+}
+
+.cell-padding {
+  padding: 0.5rem;
+}
+
+.d-flex {
+  display: flex;
+}
+
+.cursor-default {
+  cursor: default;
+}
+
+.align-items-center {
+  align-items: center;
+}
+
+.flex-wrap-wrap {
+  flex-wrap: wrap;
+}
+
+.border-radius-md {
+  border-radius: 5px;
+}
+
+.cursor-pointer {
+  cursor: pointer;
+}
+
+.icon-margin {
+  margin-right: 4px;
+}
+
+.font-weight-600 {
+  font-weight: 600;
+}
+
+.font-size-75 {
+  font-size: 0.75rem;
+}
+
+.flex-1 {
+  flex: 1;
+}
+
+
+/**
+*  Custom Styles
+*/
+.dbfolder-table-container tr input {
+  background: var(--background-modifier-box-shadow);
+
+.resizer {
+  display: inline-block;
+  width: 10px;
+  height: 100%;
+  position: absolute;
+  right: 0;
+  top: 0;
+  transform: translateX(50%);
+  z-index: 1;
+  /* prevents from scrolling while dragging on touch devices */
+  touch-action:none;
+}
+
+.isResizing {
+  background: rgb(182, 119, 119);
+}