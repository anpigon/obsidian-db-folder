<<<<<<< HEAD
import { add_setting_header } from 'settings/SettingsComponents';
import { SettingHandler } from 'settings/handlers/AbstractSettingHandler';
import { LoggerToggleHandler } from 'settings/handlers/developer/LoggerToggleHandler';
import { TableStateToggleHandler } from 'settings/handlers/developer/TableStateToggleHandler';
import { SettingsManager } from 'Settings';
import { LoggerLevelInfoDropDownHandler } from 'settings/handlers/developer/LoggerLevelInfoDropDownHandler';
import { DatabaseView } from 'DatabaseView';
=======
import { add_setting_header } from "settings/SettingsComponents";
import { SettingHandler } from "settings/handlers/AbstractSettingHandler";
import { DebugToggleHandler } from "settings/handlers/DebugToggleSettingHandler";
import { SettingsManager } from "Settings";
import { DropDownLevelInfoHandler } from "settings/handlers/DropDownLevelInfoHandler";
>>>>>>> 11b2b33f

/**
 * developer settings section
 */
<<<<<<< HEAD
export function developer_settings_section(settingsManager: SettingsManager, containerEl: HTMLElement, local: boolean, view?: DatabaseView): void {
    // title of the section
    add_setting_header(containerEl,"Developer section",'h3');
    // add soft red background color to the section - TODO: make it configurable
    containerEl.style.backgroundColor = '#ffdddd';
    // section settings
    const handlers = getHandlers();
    let i = 1;
    while (i < handlers.length) {
        handlers[i - 1].setNext(handlers[i]);
        i++;
    }
  handlers[0].handle(settingsManager, containerEl, local, view);
=======
export function developer_settings_section(
  settingsManager: SettingsManager,
  containerEl: HTMLElement,
  local: boolean
): void {
  // title of the section
  add_setting_header(containerEl, "Developer section", "h3");
  // add soft red background color to the section - TODO: make it configurable
  containerEl.style.backgroundColor = "var(--background-modifier-error)";
  // section settings
  const handlers = getHandlers();
  let i = 1;
  while (i < handlers.length) {
    handlers[i - 1].setNext(handlers[i]);
    i++;
  }
  handlers[0].handle(settingsManager, containerEl, local);
>>>>>>> 11b2b33f
}

/**
 * Obtain all classes than extends from AbstractHandler
 */
<<<<<<< HEAD
 function getHandlers(): SettingHandler[] {
    return [
        new LoggerToggleHandler(),
        new LoggerLevelInfoDropDownHandler(),
        new TableStateToggleHandler()
    ];
=======
function getHandlers(): SettingHandler[] {
  return [new DebugToggleHandler(), new DropDownLevelInfoHandler()];
>>>>>>> 11b2b33f
}<|MERGE_RESOLUTION|>--- conflicted
+++ resolved
@@ -1,4 +1,3 @@
-<<<<<<< HEAD
 import { add_setting_header } from 'settings/SettingsComponents';
 import { SettingHandler } from 'settings/handlers/AbstractSettingHandler';
 import { LoggerToggleHandler } from 'settings/handlers/developer/LoggerToggleHandler';
@@ -6,32 +5,10 @@
 import { SettingsManager } from 'Settings';
 import { LoggerLevelInfoDropDownHandler } from 'settings/handlers/developer/LoggerLevelInfoDropDownHandler';
 import { DatabaseView } from 'DatabaseView';
-=======
-import { add_setting_header } from "settings/SettingsComponents";
-import { SettingHandler } from "settings/handlers/AbstractSettingHandler";
-import { DebugToggleHandler } from "settings/handlers/DebugToggleSettingHandler";
-import { SettingsManager } from "Settings";
-import { DropDownLevelInfoHandler } from "settings/handlers/DropDownLevelInfoHandler";
->>>>>>> 11b2b33f
 
 /**
  * developer settings section
  */
-<<<<<<< HEAD
-export function developer_settings_section(settingsManager: SettingsManager, containerEl: HTMLElement, local: boolean, view?: DatabaseView): void {
-    // title of the section
-    add_setting_header(containerEl,"Developer section",'h3');
-    // add soft red background color to the section - TODO: make it configurable
-    containerEl.style.backgroundColor = '#ffdddd';
-    // section settings
-    const handlers = getHandlers();
-    let i = 1;
-    while (i < handlers.length) {
-        handlers[i - 1].setNext(handlers[i]);
-        i++;
-    }
-  handlers[0].handle(settingsManager, containerEl, local, view);
-=======
 export function developer_settings_section(
   settingsManager: SettingsManager,
   containerEl: HTMLElement,
@@ -49,21 +26,14 @@
     i++;
   }
   handlers[0].handle(settingsManager, containerEl, local);
->>>>>>> 11b2b33f
 }
 
 /**
  * Obtain all classes than extends from AbstractHandler
  */
-<<<<<<< HEAD
  function getHandlers(): SettingHandler[] {
     return [
         new LoggerToggleHandler(),
         new LoggerLevelInfoDropDownHandler(),
         new TableStateToggleHandler()
-    ];
-=======
-function getHandlers(): SettingHandler[] {
-  return [new DebugToggleHandler(), new DropDownLevelInfoHandler()];
->>>>>>> 11b2b33f
-}+    ];