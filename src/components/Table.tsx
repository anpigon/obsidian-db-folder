import * as React from "react";
<<<<<<< HEAD
import { 
  useTable, 
  TableInstance, 
  useFlexLayout, 
  useResizeColumns, 
  useSortBy, 
  useGlobalFilter, 
  useColumnOrder, 
  useFilters 
} from 'react-table';
import { DragDropContext, Droppable, Draggable } from "react-beautiful-dnd";
=======
import {
  useTable,
  TableInstance,
  useFlexLayout,
  useResizeColumns,
  useSortBy,
  useGlobalFilter,
  useAsyncDebounce,
  useFilters,
} from "react-table";
>>>>>>> 11b2b33f
import clsx from "clsx";
import { TableDataType, TableRow, TableColumn } from "cdm/FolderModel";
import { DatabaseView } from "DatabaseView";
import { StateManager } from "StateManager";
import { getNormalizedPath } from "helpers/VaultManagement";
import { ActionTypes, DatabaseCore } from "helpers/Constants";
import PlusIcon from "components/img/Plus";
import { LOGGER } from "services/Logger";
import Cell from "components/Cell";
import Header from "components/Header";
import GlobalFilter from "components/reducers/GlobalFilter";
import DraggableStyle from "components/styles/DragableStyle";

const defaultColumn = {
  minWidth: 50,
  width: 150,
  maxWidth: 400,
  Cell: Cell,
  Header: Header,
  sortType: "alphanumericFalsyLast",
};

function useInstance(instance: TableInstance<any>) {
  const { allColumns } = instance;

  let rowSpanHeaders: any = [];

  allColumns.forEach((column: any, i: any) => {
    const { id } = column;
    rowSpanHeaders = [
      ...rowSpanHeaders,
      { id, topCellValue: null, topCellIndex: 0 },
    ];
  });

  Object.assign(instance, { rowSpanHeaders });
}

/**
 * Table component based on react-table
 * @param initialState
 * @returns
 */
export function Table(initialState: TableDataType) {
  LOGGER.debug(
    `=> Table. number of columns: ${initialState.columns.length}. number of rows: ${initialState.data.length}`
  );
  /** Columns information */
  const columns: TableColumn[] = initialState.columns;
  /** Rows information */
  const data: Array<TableRow> = initialState.data;
  /** Reducer */
  const dataDispatch = initialState.dispatch;
  /** Database information  */
  const view: DatabaseView = initialState.view;
  const stateManager: StateManager = initialState.stateManager;
  const filePath = stateManager.file.path;
  /** Sort columns */
  const sortTypes = React.useMemo(
    () => ({
<<<<<<< HEAD
      alphanumericFalsyLast(rowA:any, rowB:any, columnId:string, desc:boolean) {
=======
      alphanumericFalsyLast(
        rowA: any,
        rowB: any,
        columnId: any,
        desc: boolean
      ) {
>>>>>>> 11b2b33f
        if (!rowA.values[columnId] && !rowB.values[columnId]) {
          return 0;
        }

        if (!rowA.values[columnId]) {
          return desc ? -1 : 1;
        }

        if (!rowB.values[columnId]) {
          return desc ? 1 : -1;
        }

        return isNaN(rowA.values[columnId])
          ? rowA.values[columnId].localeCompare(rowB.values[columnId])
          : rowA.values[columnId] - rowB.values[columnId];
      },
    }),
    []
  );
  let propsUseTable: any = {
    columns,
    data,
    defaultColumn,
    dataDispatch,
    sortTypes,
  };
  /** Obsidian event to show page preview */
  const onMouseOver = React.useCallback(
    (e: React.MouseEvent<HTMLDivElement, MouseEvent>) => {
      const targetEl = e.target as HTMLElement;
      if (targetEl.tagName !== "A" || !view) return;

      if (targetEl.hasClass("internal-link")) {
        view.app.workspace.trigger("hover-link", {
          event: e.nativeEvent,
          source: DatabaseCore.FRONTMATTER_KEY,
          hoverParent: view,
          targetEl,
          linktext: targetEl.getAttr("href"),
          sourcePath: view.file.path,
        });
      }
    },
    [view]
  );
  /** Obsidian to open an internal link in a new pane */
  const onClick = React.useCallback(
    async (e: React.MouseEvent<HTMLDivElement, MouseEvent>) => {
      if (e.type === "auxclick" && e.button == 2) {
        return;
      }

      const targetEl = e.target as HTMLElement;
      const closestAnchor =
        targetEl.tagName === "A" ? targetEl : targetEl.closest("a");

      if (!closestAnchor) return;

      if (closestAnchor.hasClass("file-link")) {
        e.preventDefault();
        const href = closestAnchor.getAttribute("href");
        const normalizedPath = getNormalizedPath(href);
        const target =
          typeof href === "string" &&
          view.app.metadataCache.getFirstLinkpathDest(
            normalizedPath.root,
            view.file.path
          );

        if (!target) return;

        (stateManager.app as any).openWithDefaultApp(target.path);

        return;
      }

      if (closestAnchor.hasClass("internal-link")) {
        e.preventDefault();
        const destination = closestAnchor.getAttr("href");
        const inNewLeaf = e.button === 1 || e.ctrlKey || e.metaKey;
        const isUnresolved = closestAnchor.hasClass("is-unresolved");

        stateManager.app.workspace.openLinkText(
          destination,
          filePath,
          inNewLeaf
        );

        return;
      }
    },
    [stateManager, filePath]
  );

  /** Hook to use react-table */
  const {
    getTableProps,
    getTableBodyProps,
    headerGroups,
    rows,
    prepareRow,
    // Debug proposes & metainfo
    state,
    preGlobalFilteredRows,
    setGlobalFilter,
<<<<<<< HEAD
    allColumns,
    setColumnOrder
=======
>>>>>>> 11b2b33f
  } = useTable(
    // Table properties
    propsUseTable,
    // React hooks
    useFlexLayout,
    useResizeColumns,
    useFilters,
    useGlobalFilter,
    useSortBy,
<<<<<<< HEAD
    useColumnOrder,
    hooks => {
=======
    (hooks) => {
>>>>>>> 11b2b33f
      hooks.useInstance.push(useInstance);
    }
  );
  function isTableResizing() {
    for (let headerGroup of headerGroups) {
      for (let column of headerGroup.headers) {
        if ((column as any).isResizing) {
          return true;
        }
      }
    }
<<<<<<< HEAD
    // Manage DnD
    const currentColOrder = React.useRef(null);
    // Manage input of new row
    const [inputNewRow, setInputNewRow] = React.useState('');
    const newRowRef = React.useRef(null);
    LOGGER.debug(`<= Table`);
    return (
      <>
        <div {...getTableProps()} 
        className={clsx("table", isTableResizing() && "noselect")}
        onMouseOver={onMouseOver}
        onClick={onClick}
        >
          <div>
            {/** Headers */}
            {headerGroups.map((headerGroup,i) => (
              <DragDropContext
                key={`DragDropContext-${i}`}
                onDragStart={() => {
                currentColOrder.current = allColumns.map((o:any) => o.id);
                }}
                onDragUpdate={(dragUpdateObj, b) => {
                  const colOrder = [...currentColOrder.current];
                  const sIndex = dragUpdateObj.source.index;
                  const dIndex =
                    dragUpdateObj.destination && dragUpdateObj.destination.index;

                  if (typeof sIndex === "number" && typeof dIndex === "number") {
                    colOrder.splice(sIndex, 1);
                    colOrder.splice(dIndex, 0, dragUpdateObj.draggableId);
                    setColumnOrder(colOrder);
                  }
                }}
                onDragEnd={(result) => {
                  // save on disk in case of changes
                  if(result.source.index!==result.destination!.index){
                    initialState.view.diskConfig.reorderColumns((state as any).columnOrder);
                  }
                  
                  // clear the current order
                  currentColOrder.current = null;
                }}
              >
              <Droppable key={`Droppable-${i}`} droppableId="droppable" direction="horizontal">
                {(droppableProvided, snapshot) => (
                  <div 
                    {...headerGroup.getHeaderGroupProps()} 
                    ref={droppableProvided.innerRef}
                    className='tr'
                  >
                    {headerGroup.headers.map((column,index) => (
                      
                      <Draggable
                      key={`Draggable-${column.id}`}
                      draggableId={`${column.id}`}
                      index={index}
                      isDragDisabled={(column as any).isMetadata}
                    >
                      {(provided, snapshot) => {
                        return (
                          <div
                            {...column.getHeaderProps()}
                            className='th noselect'
                          >
                            <div
                              {...provided.draggableProps}
                              {...provided.dragHandleProps}
                              // {...extraProps}
                              ref={provided.innerRef}
                              style={{
                                ...DraggableStyle({
                                  dragableProps: snapshot,
                                  draggableStyle: provided.draggableProps.style
                                })
                                // ...style
                              }}
                            >
                              {column.render("Header")}
                              {/* Use column.getResizerProps to hook up the events correctly */}
                              <div
                                {...(column as any).getResizerProps()}
                                key={`resizer-${column.id}`}
                                className={`resizer ${
                                  (column as any).isResizing ? 'isResizing' : ''
                                }`}
                              />
                            </div>
                          </div>
                        );
                      }}
                    </Draggable>
                  ))}
                    {droppableProvided.placeholder}
                  </div>
                )}
              </Droppable>
            </DragDropContext>
            ))}
            {/** Global filter */}
            <div className='tr'>
              <div
                className='th'
                key="global-filter"
                style={{
                  textAlign: 'left',
                }}
              >
                <GlobalFilter
                  preGlobalFilteredRows={preGlobalFilteredRows}
                  globalFilter={(state as any).globalFilter}
                  setGlobalFilter={setGlobalFilter}
                />
              </div>
            </div>
          </div>
          {/** Body */}
          <div {...getTableBodyProps()}>
            {rows.map((row, i) => {
              prepareRow(row);
              return (
                <div {...row.getRowProps()} className='tr' key={row.id} >
                  {row.cells.map((cell) => (
                    <div {...cell.getCellProps()} className='td'>
                      {cell.render("Cell")}
                    </div>
                  ))}
=======

    return false;
  }
  // Manage input of new row
  const [inputNewRow, setInputNewRow] = React.useState("");
  const newRowRef = React.useRef(null);
  LOGGER.debug(`<= Table`);
  return (
    <>
      <div
        {...getTableProps()}
        className={clsx("table", isTableResizing() && "noselect")}
        onMouseOver={onMouseOver}
        onClick={onClick}
      >
        <div>
          {/** Headers */}
          {headerGroups.map((headerGroup, i) => (
            <div {...headerGroup.getHeaderGroupProps()} className="tr">
              {headerGroup.headers.map((column) => (
                <div {...column.getHeaderProps()} className="th noselect">
                  {column.render("Header")}
>>>>>>> 11b2b33f
                </div>
              ))}
            </div>
          ))}
          {/** Global filter */}
          <div className="tr">
            <div
              className="th"
              key="global-filter"
              style={{
                textAlign: "left",
              }}
            >
              <GlobalFilter
                preGlobalFilteredRows={preGlobalFilteredRows}
                globalFilter={(state as any).globalFilter}
                setGlobalFilter={setGlobalFilter}
              />
            </div>
          </div>
        </div>
        {/** Body */}
        <div {...getTableBodyProps()}>
          {rows.map((row, i) => {
            prepareRow(row);
            return (
              <div {...row.getRowProps()} className="tr" key={row.id}>
                {row.cells.map((cell) => (
                  <div {...cell.getCellProps()} className="td">
                    {cell.render("Cell")}
                  </div>
                ))}
              </div>
            );
          })}
          <div className="tr add-row">
            <input
              type="text"
              ref={newRowRef}
              onChange={(e) => {
                setInputNewRow(e.target.value);
              }}
              placeholder="filename of new row"
            />
            <div
              style={{ display: "flex" }}
              onClick={() => {
                dataDispatch({
                  type: ActionTypes.ADD_ROW,
                  filename: inputNewRow,
                });
                setInputNewRow("");
                newRowRef.current.value = "";
              }}
            >
              <span className="svg-icon svg-gray" style={{ marginRight: 4 }}>
                <PlusIcon />
              </span>
              New
            </div>
          </div>
          {initialState.view.diskConfig.yaml.config.enable_show_state 
          && (
            <pre>
              <code>{JSON.stringify(state, null, 2)}</code>
            </pre>
          )}
        </div>
      </div>
    </>
  );
}<|MERGE_RESOLUTION|>--- conflicted
+++ resolved
@@ -1,17 +1,4 @@
 import * as React from "react";
-<<<<<<< HEAD
-import { 
-  useTable, 
-  TableInstance, 
-  useFlexLayout, 
-  useResizeColumns, 
-  useSortBy, 
-  useGlobalFilter, 
-  useColumnOrder, 
-  useFilters 
-} from 'react-table';
-import { DragDropContext, Droppable, Draggable } from "react-beautiful-dnd";
-=======
 import {
   useTable,
   TableInstance,
@@ -19,10 +6,10 @@
   useResizeColumns,
   useSortBy,
   useGlobalFilter,
-  useAsyncDebounce,
-  useFilters,
-} from "react-table";
->>>>>>> 11b2b33f
+  useColumnOrder,
+  useFilters 
+} from 'react-table';
+import { DragDropContext, Droppable, Draggable } from "react-beautiful-dnd";
 import clsx from "clsx";
 import { TableDataType, TableRow, TableColumn } from "cdm/FolderModel";
 import { DatabaseView } from "DatabaseView";
@@ -83,16 +70,12 @@
   /** Sort columns */
   const sortTypes = React.useMemo(
     () => ({
-<<<<<<< HEAD
-      alphanumericFalsyLast(rowA:any, rowB:any, columnId:string, desc:boolean) {
-=======
       alphanumericFalsyLast(
         rowA: any,
         rowB: any,
-        columnId: any,
+        columnId: string,
         desc: boolean
       ) {
->>>>>>> 11b2b33f
         if (!rowA.values[columnId] && !rowB.values[columnId]) {
           return 0;
         }
@@ -198,11 +181,8 @@
     state,
     preGlobalFilteredRows,
     setGlobalFilter,
-<<<<<<< HEAD
     allColumns,
     setColumnOrder
-=======
->>>>>>> 11b2b33f
   } = useTable(
     // Table properties
     propsUseTable,
@@ -212,12 +192,8 @@
     useFilters,
     useGlobalFilter,
     useSortBy,
-<<<<<<< HEAD
     useColumnOrder,
-    hooks => {
-=======
     (hooks) => {
->>>>>>> 11b2b33f
       hooks.useInstance.push(useInstance);
     }
   );
@@ -229,7 +205,17 @@
         }
       }
     }
-<<<<<<< HEAD
+    function isTableResizing() {
+      for (let headerGroup of headerGroups) {
+        for (let column of headerGroup.headers) {
+          if ((column as any).isResizing) {
+            return true;
+          }
+        }
+      }
+  
+      return false;
+    }
     // Manage DnD
     const currentColOrder = React.useRef(null);
     // Manage input of new row
@@ -356,89 +342,34 @@
                       {cell.render("Cell")}
                     </div>
                   ))}
-=======
-
-    return false;
-  }
-  // Manage input of new row
-  const [inputNewRow, setInputNewRow] = React.useState("");
-  const newRowRef = React.useRef(null);
-  LOGGER.debug(`<= Table`);
-  return (
-    <>
-      <div
-        {...getTableProps()}
-        className={clsx("table", isTableResizing() && "noselect")}
-        onMouseOver={onMouseOver}
-        onClick={onClick}
-      >
-        <div>
-          {/** Headers */}
-          {headerGroups.map((headerGroup, i) => (
-            <div {...headerGroup.getHeaderGroupProps()} className="tr">
-              {headerGroup.headers.map((column) => (
-                <div {...column.getHeaderProps()} className="th noselect">
-                  {column.render("Header")}
->>>>>>> 11b2b33f
                 </div>
-              ))}
-            </div>
-          ))}
-          {/** Global filter */}
-          <div className="tr">
-            <div
-              className="th"
-              key="global-filter"
-              style={{
-                textAlign: "left",
-              }}
-            >
-              <GlobalFilter
-                preGlobalFilteredRows={preGlobalFilteredRows}
-                globalFilter={(state as any).globalFilter}
-                setGlobalFilter={setGlobalFilter}
+              );
+            })}
+            <div className='tr add-row'>
+              <input type="text"
+                ref={newRowRef}
+                onChange={(e) => {
+                  setInputNewRow(e.target.value);
+                  } 
+                }
+                placeholder='filename of new row'
               />
-            </div>
-          </div>
-        </div>
-        {/** Body */}
-        <div {...getTableBodyProps()}>
-          {rows.map((row, i) => {
-            prepareRow(row);
-            return (
-              <div {...row.getRowProps()} className="tr" key={row.id}>
-                {row.cells.map((cell) => (
-                  <div {...cell.getCellProps()} className="td">
-                    {cell.render("Cell")}
-                  </div>
-                ))}
+              <div onClick={() => 
+                  {
+                    dataDispatch({ 
+                      type: ActionTypes.ADD_ROW,
+                      filename: inputNewRow
+                    });
+                    setInputNewRow('');
+                    newRowRef.current.value='';
+                  }
+                }
+              >
+                <span className='svg-icon svg-gray' style={{marginRight: 4}}>
+                  <PlusIcon />
+                </span>
+                New
               </div>
-            );
-          })}
-          <div className="tr add-row">
-            <input
-              type="text"
-              ref={newRowRef}
-              onChange={(e) => {
-                setInputNewRow(e.target.value);
-              }}
-              placeholder="filename of new row"
-            />
-            <div
-              style={{ display: "flex" }}
-              onClick={() => {
-                dataDispatch({
-                  type: ActionTypes.ADD_ROW,
-                  filename: inputNewRow,
-                });
-                setInputNewRow("");
-                newRowRef.current.value = "";
-              }}
-            >
-              <span className="svg-icon svg-gray" style={{ marginRight: 4 }}>
-                <PlusIcon />
-              </span>
-              New
             </div>
           </div>
           {initialState.view.diskConfig.yaml.config.enable_show_state 
@@ -448,7 +379,6 @@
             </pre>
           )}
         </div>
-      </div>
-    </>
-  );
+      </>
+    );
 }