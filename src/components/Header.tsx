<<<<<<< HEAD
import React, { useState, useEffect } from 'react';
import { usePopper } from 'react-popper';
import { grey, randomColor } from 'helpers/Colors';
import ArrowUpIcon from 'components/img/ArrowUp';
import ArrowDownIcon from 'components/img/ArrowDown';
import ArrowLeftIcon from 'components/img/ArrowLeft';
import ArrowRightIcon from 'components/img/ArrowRight';
import TrashIcon from 'components/img/Trash';
import TextIcon from 'components/img/Text';
import MultiIcon from 'components/img/Multi';
import HashIcon from 'components/img/Hash';
import PlusIcon from 'components/img/Plus';
import { ActionTypes, DataTypes, MetadataColumns } from 'helpers/Constants';
import { LOGGER } from 'services/Logger';
import { DatabaseHeaderProps } from 'cdm/FolderModel';
import ReactDOM from 'react-dom';

function setOptionsOfSelectDataType(options:any[],rows:any,columnId:string):any[]{
  rows.forEach((row:any)=>{
=======
import React, { useState, useEffect } from "react";
import { usePopper } from "react-popper";
import { grey, randomColor } from "helpers/Colors";
import ArrowUpIcon from "components/img/ArrowUp";
import ArrowDownIcon from "components/img/ArrowDown";
import ArrowLeftIcon from "components/img/ArrowLeft";
import ArrowRightIcon from "components/img/ArrowRight";
import TrashIcon from "components/img/Trash";
import TextIcon from "components/img/Text";
import MultiIcon from "components/img/Multi";
import HashIcon from "components/img/Hash";
import PlusIcon from "components/img/Plus";
import {
  ActionTypes,
  DataTypes,
  MAX_CAPACITY_DATABASE,
} from "helpers/Constants";
import { LOGGER } from "services/Logger";
import { DatabaseHeaderProps } from "cdm/FolderModel";

function setOptionsOfSelectDataType(
  options: any[],
  rows: any,
  columnId: number
): any[] {
  rows.forEach((row: any) => {
>>>>>>> 11b2b33f
    const rowValue = row.values[columnId];
    let match = options.find(
      (option: { label: any }) => option.label === rowValue
    );
    if (!match) {
      options.push({ label: rowValue, backgroundColor: randomColor() });
    }
  });
  return options;
}

/**
 * Default headers of the table
 * @param headerProps
 * @returns
 */
export default function Header(headerProps: DatabaseHeaderProps) {
  LOGGER.debug(`=>Header ${headerProps.column.label}`);
  // TODO : add a tooltip to the header
  const created: boolean = false;
  /** Properties of header */
  const { setSortBy, rows } = headerProps;
  /** Column values */
  const { id, key, dataType, options, getResizerProps } = headerProps.column;
  /** reducer asociated to database */
  // TODO typying improve
  const dataDispatch = (headerProps as any).dataDispatch;
  const [expanded, setExpanded] = useState(created || false);
  const [domReady, setDomReady] = useState(false);
  const [referenceElement, setReferenceElement] = useState(null);
  const [isMetadata, setIsMetadata] = useState(headerProps.column.isMetadata);
  const [popperElement, setPopperElement] = useState(null);
  const [inputRef, setInputRef] = useState(null);
  const { styles, attributes } = usePopper(referenceElement, popperElement, {
    placement: "bottom",
    strategy: "absolute",
  });
  const [labelState, setLabelState] = useState(headerProps.column.label);
  const [keyState, setkeyState] = useState(key.trim());
  const [typeReferenceElement, setTypeReferenceElement] = useState(null);
  const [typePopperElement, setTypePopperElement] = useState(null);
  const [showType, setShowType] = useState(false);

  React.useEffect(() => {
    setDomReady(true)
  })
  
  const buttons = [
    {
      onClick: (e: any) => {
        setSortBy([{ id: id, desc: false }]);
        setExpanded(false);
      },
      icon: <ArrowUpIcon />,
      label: "Sort ascending",
    },
    {
      onClick: (e: any) => {
        setSortBy([{ id: id, desc: true }]);
        setExpanded(false);
      },
      icon: <ArrowDownIcon />,
      label: "Sort descending",
    },
    {
      onClick: (e: any) => {
        dataDispatch({
          type: ActionTypes.ADD_COLUMN_TO_LEFT,
          columnId: id,
          focus: false,
        });
        setExpanded(false);
      },
      icon: <ArrowLeftIcon />,
      label: "Insert left",
    },
    {
      onClick: (e: any) => {
        dataDispatch({
          type: ActionTypes.ADD_COLUMN_TO_RIGHT,
          columnId: id,
          focus: false,
        });
        setExpanded(false);
      },
      icon: <ArrowRightIcon />,
      label: "Insert right",
    },
    {
      onClick: (e: any) => {
        dataDispatch({
          type: ActionTypes.DELETE_COLUMN,
          columnId: id,
          key: keyState,
        });
        setExpanded(false);
      },
      icon: <TrashIcon />,
      label: "Delete",
    },
  ];

  const types = [
    {
      onClick: (e: any) => {
        dataDispatch({
          type: ActionTypes.UPDATE_COLUMN_TYPE,
          columnId: id,
          dataType: DataTypes.SELECT,
        });
        setShowType(false);
        setExpanded(false);
      },
      icon: <MultiIcon />,
      label: DataTypes.SELECT,
    },
    {
      onClick: (e: any) => {
        dataDispatch({
          type: ActionTypes.UPDATE_COLUMN_TYPE,
          columnId: id,
          dataType: DataTypes.TEXT,
        });
        setShowType(false);
        setExpanded(false);
      },
      icon: <TextIcon />,
      label: DataTypes.TEXT,
    },
    {
      onClick: (e: any) => {
        dataDispatch({
          type: ActionTypes.UPDATE_COLUMN_TYPE,
          columnId: id,
          dataType: DataTypes.NUMBER,
        });
        setShowType(false);
        setExpanded(false);
      },
      icon: <HashIcon />,
      label: DataTypes.NUMBER,
    },
  ];

  let propertyIcon: any;
  switch (dataType) {
    case DataTypes.NUMBER:
      propertyIcon = <HashIcon />;
      break;
    case DataTypes.TEXT:
      propertyIcon = <TextIcon />;
      break;
    case DataTypes.SELECT:
      setOptionsOfSelectDataType(options, rows, id);
      propertyIcon = <MultiIcon />;
      break;
    case DataTypes.MARKDOWN:
      // TODO : add a markdown icon
      propertyIcon = <TextIcon />;
      break;
    default:
      break;
  }

  useEffect(() => {
    if (created) {
      setExpanded(true);
    }
  }, [created]);

  useEffect(() => {
    setLabelState(labelState);
  }, [labelState]);

  useEffect(() => {
    if (inputRef) {
      inputRef.focus();
      inputRef.select();
    }
  }, [inputRef]);
  const typePopper = usePopper(typeReferenceElement, typePopperElement, {
    placement: "right",
    strategy: "fixed",
  });

  function handleKeyDown(e: any) {
    if (e.key === "Enter") {
      dataDispatch({
        type: ActionTypes.UPDATE_COLUMN_LABEL,
        columnId: id,
        accessor: keyState,
        label: labelState,
      });
      setExpanded(false);
      setkeyState(labelState.trim());
    }
  }

  function handleChange(e: any) {
    setLabelState(e.target.value);
  }

<<<<<<< HEAD
  function handlerAddColumnToLeft(e:any) {
    dataDispatch({type: ActionTypes.ADD_COLUMN_TO_LEFT, columnId: MetadataColumns.ADD_COLUMN, focus: true})
=======
  function handlerAddColumnToLeft(e: any) {
    dataDispatch({
      type: ActionTypes.ADD_COLUMN_TO_LEFT,
      columnId: 999999,
      focus: true,
    });
>>>>>>> 11b2b33f
  }

  /**
   * When user leaves the input field
   * @param e
   */
  function handleBlur(e: any) {
    e.preventDefault();
    //dataDispatch({type: ActionTypes.UPDATE_COLUMN_LABEL, columnId: id, label: header});
  }

  function renderHeaderOptions() {
    return (
      <div>
        {expanded && (
          <div className="overlay" onClick={() => setExpanded(false)} />
        )}
        {expanded && (
          <div
            ref={setPopperElement}
            style={{ ...styles.popper, zIndex: 3 }}
            {...attributes.popper}
          >
            <div
              className="shadow-5 border-radius-md"
              style={{
                width: 240,
                backgroundColor: "var(--background-secondary)",
              }}
            >
              {/** Edit header label section */}
              <div
                style={{
                  paddingTop: "0.75rem",
                  paddingLeft: "0.75rem",
                  paddingRight: "0.75rem",
                }}
              >
                <div className="is-fullwidth" style={{ marginBottom: 12 }}>
                  <input
                    className="form-input"
                    ref={setInputRef}
                    type="text"
                    value={labelState}
                    style={{ width: "100%" }}
                    onChange={handleChange}
                    onBlur={handleBlur}
                    onKeyDown={handleKeyDown}
                  />
                </div>
                <span
                  className="font-weight-600 font-size-75"
                  style={{
                    textTransform: "uppercase",
                    color: "var(--text-faint)",
                  }}
                >
                  Property Type
                </span>
              </div>
              {/** Edit header label section */}
              <div style={{ padding: "4px 0px" }}>
                <button
                  className="sort-button"
                  type="button"
                  onMouseEnter={() => setShowType(true)}
                  onMouseLeave={() => setShowType(false)}
                  ref={setTypeReferenceElement}
                >
                  <span className="svg-icon svg-text icon-margin">
                    {propertyIcon}
                  </span>
                  <span style={{ textTransform: "capitalize" }}>
                    {dataType}
                  </span>
                </button>
                {showType && (
                  <div
                    className="shadow-5 border-radius-m"
                    style={{ backgroundColor: "var(--background-secondary)" }}
                    ref={setTypePopperElement}
                    onMouseEnter={() => setShowType(true)}
                    onMouseLeave={() => setShowType(false)}
                    {...typePopper.attributes.popper}
                    style={{
                      ...typePopper.styles.popper,
                      width: 200,
                      backgroundColor: "var(--background-secondary)",
                      zIndex: 4,
                      padding: "4px 0px",
                    }}
                  >
                    {types.map((type) => (
                      <div key={type.label}>
                        <button className="sort-button" onClick={type.onClick}>
                          <span className="svg-icon svg-text icon-margin">
                            {type.icon}
                          </span>
                          {type.label}
                        </button>
                      </div>
                    ))}
                  </div>
                )}
              </div>
              <div
                style={{
                  borderTop: `2px solid var(--background-divider)`,
                  padding: "4px 0px",
                }}
              >
                {buttons.map((button) => (
                  <button
                    key={button.label}
                    type="button"
                    className="sort-button"
                    onMouseDown={button.onClick}
                  >
                    <span className="svg-icon svg-text icon-margin">
                      {button.icon}
                    </span>
                    {button.label}
                  </button>
                ))}
              </div>
            </div>
          </div>
        )}
      </div>
    );
  }
  LOGGER.debug(`<=Header ${headerProps.column.label}`);
  return id !== MetadataColumns.ADD_COLUMN ? (
    <>
      <div
        className="th-content"
        onClick={() => setExpanded(true)}
        ref={setReferenceElement}
      >
        <span className="svg-icon svg-gray icon-margin">{propertyIcon}</span>
        {labelState}
      </div>
<<<<<<< HEAD
      <div {...getResizerProps()} className='resizer' />
      {(!isMetadata && domReady) ? ReactDOM.createPortal(renderHeaderOptions(),document.getElementById('popper-container')) : null}
=======
      <div {...getResizerProps()} className="resizer" />
      {!isMetadata && renderHeaderOptions()}
>>>>>>> 11b2b33f
    </>
  ) : (
    <div
      className="th-content"
      style={{ display: "flex", justifyContent: "center" }}
      onClick={handlerAddColumnToLeft}
    >
      <span className="svg-icon-sm svg-gray">
        <PlusIcon />
      </span>
    </div>
  );
}<|MERGE_RESOLUTION|>--- conflicted
+++ resolved
@@ -1,4 +1,3 @@
-<<<<<<< HEAD
 import React, { useState, useEffect } from 'react';
 import { usePopper } from 'react-popper';
 import { grey, randomColor } from 'helpers/Colors';
@@ -18,40 +17,10 @@
 
 function setOptionsOfSelectDataType(options:any[],rows:any,columnId:string):any[]{
   rows.forEach((row:any)=>{
-=======
-import React, { useState, useEffect } from "react";
-import { usePopper } from "react-popper";
-import { grey, randomColor } from "helpers/Colors";
-import ArrowUpIcon from "components/img/ArrowUp";
-import ArrowDownIcon from "components/img/ArrowDown";
-import ArrowLeftIcon from "components/img/ArrowLeft";
-import ArrowRightIcon from "components/img/ArrowRight";
-import TrashIcon from "components/img/Trash";
-import TextIcon from "components/img/Text";
-import MultiIcon from "components/img/Multi";
-import HashIcon from "components/img/Hash";
-import PlusIcon from "components/img/Plus";
-import {
-  ActionTypes,
-  DataTypes,
-  MAX_CAPACITY_DATABASE,
-} from "helpers/Constants";
-import { LOGGER } from "services/Logger";
-import { DatabaseHeaderProps } from "cdm/FolderModel";
-
-function setOptionsOfSelectDataType(
-  options: any[],
-  rows: any,
-  columnId: number
-): any[] {
-  rows.forEach((row: any) => {
->>>>>>> 11b2b33f
     const rowValue = row.values[columnId];
-    let match = options.find(
-      (option: { label: any }) => option.label === rowValue
-    );
-    if (!match) {
-      options.push({ label: rowValue, backgroundColor: randomColor() });
+    let match = options.find((option: { label: any; }) => option.label === rowValue);
+    if(!match){
+      options.push({label: rowValue, backgroundColor: randomColor()});
     }
   });
   return options;
@@ -248,17 +217,9 @@
     setLabelState(e.target.value);
   }
 
-<<<<<<< HEAD
   function handlerAddColumnToLeft(e:any) {
+    dataDispatch({
     dataDispatch({type: ActionTypes.ADD_COLUMN_TO_LEFT, columnId: MetadataColumns.ADD_COLUMN, focus: true})
-=======
-  function handlerAddColumnToLeft(e: any) {
-    dataDispatch({
-      type: ActionTypes.ADD_COLUMN_TO_LEFT,
-      columnId: 999999,
-      focus: true,
-    });
->>>>>>> 11b2b33f
   }
 
   /**
@@ -273,9 +234,7 @@
   function renderHeaderOptions() {
     return (
       <div>
-        {expanded && (
-          <div className="overlay" onClick={() => setExpanded(false)} />
-        )}
+        {expanded && <div className='overlay' onClick={() => setExpanded(false)} />}
         {expanded && (
           <div
             ref={setPopperElement}
@@ -401,13 +360,8 @@
         <span className="svg-icon svg-gray icon-margin">{propertyIcon}</span>
         {labelState}
       </div>
-<<<<<<< HEAD
       <div {...getResizerProps()} className='resizer' />
       {(!isMetadata && domReady) ? ReactDOM.createPortal(renderHeaderOptions(),document.getElementById('popper-container')) : null}
-=======
-      <div {...getResizerProps()} className="resizer" />
-      {!isMetadata && renderHeaderOptions()}
->>>>>>> 11b2b33f
     </>
   ) : (
     <div
