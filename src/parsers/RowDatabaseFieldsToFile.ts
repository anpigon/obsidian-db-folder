import { RowDatabaseFields } from "cdm/DatabaseModel";
import { parseYaml } from "obsidian";
export const parseFrontmatterFieldsToString = (databaseFields: RowDatabaseFields, frontmatterGroupRegex: RegExp, original: string, deletedColumn?: string): string => {
    const frontmatterFields = databaseFields.frontmatter;
    const inlineFields = databaseFields.inline;
    const array: string[] = [];
    array.push(`---`);
    Object.keys(frontmatterFields).forEach(key => {
        array.push(`${key}: ${frontmatterFields[key]}`);
    });
<<<<<<< HEAD

    const match = original.match(frontmatterGroupRegex);
    if (match) {
        const frontmatterRaw = match[1];
        const yaml = parseYaml(frontmatterRaw);
        Object.keys(yaml).forEach(key => {
            // add frontmatter fields that are not specified as database fields
            // check if frontmatter field is inside inline fields
            if (!inlineFields.hasOwnProperty(key) && !frontmatterFields[key] && key !== deletedColumn) {
                array.push(`${key}: ${yaml[key] ?? ''}`);
            }
        });
=======
    if (original !== undefined) {
        const match = original.match(/^---\s+([\w\W]+?)\s+---/);
        if (match) {
            const frontmatterRaw = match[1];
            const yaml = parseYaml(frontmatterRaw);
            Object.keys(yaml).forEach(key => {
                // add frontmatter fields that are not specified as database fields
                // check if frontmatter field is inside inline fields
                if (!Object.prototype.hasOwnProperty.call(inlineFields, key) && !frontmatterFields[key] && key !== deletedColumn) {
                    array.push(`${key}: ${yaml[key] ?? ''}`);
                }
            });
        }
>>>>>>> be121061
    }

    array.push(`---`);
    return array.join('\n');
}

export const parseInlineFieldsToString = (inlineFields: RowDatabaseFields): string => {
    const array: string[] = [];
    Object.keys(inlineFields.inline).forEach(key => {
        array.push(`${key}:: ${inlineFields.inline[key]}`);
    });
    return array.join('\n');
}<|MERGE_RESOLUTION|>--- conflicted
+++ resolved
@@ -8,7 +8,6 @@
     Object.keys(frontmatterFields).forEach(key => {
         array.push(`${key}: ${frontmatterFields[key]}`);
     });
-<<<<<<< HEAD
 
     const match = original.match(frontmatterGroupRegex);
     if (match) {
@@ -17,25 +16,10 @@
         Object.keys(yaml).forEach(key => {
             // add frontmatter fields that are not specified as database fields
             // check if frontmatter field is inside inline fields
-            if (!inlineFields.hasOwnProperty(key) && !frontmatterFields[key] && key !== deletedColumn) {
+            if (!Object.prototype.hasOwnProperty.call(inlineFields, key) && !frontmatterFields[key] && key !== deletedColumn) {
                 array.push(`${key}: ${yaml[key] ?? ''}`);
             }
         });
-=======
-    if (original !== undefined) {
-        const match = original.match(/^---\s+([\w\W]+?)\s+---/);
-        if (match) {
-            const frontmatterRaw = match[1];
-            const yaml = parseYaml(frontmatterRaw);
-            Object.keys(yaml).forEach(key => {
-                // add frontmatter fields that are not specified as database fields
-                // check if frontmatter field is inside inline fields
-                if (!Object.prototype.hasOwnProperty.call(inlineFields, key) && !frontmatterFields[key] && key !== deletedColumn) {
-                    array.push(`${key}: ${yaml[key] ?? ''}`);
-                }
-            });
-        }
->>>>>>> be121061
     }
 
     array.push(`---`);
